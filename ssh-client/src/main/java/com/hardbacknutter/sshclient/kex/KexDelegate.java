package com.hardbacknutter.sshclient.kex;

import androidx.annotation.NonNull;
import androidx.annotation.Nullable;

import java.io.IOException;
import java.nio.charset.StandardCharsets;
import java.security.GeneralSecurityException;
import java.security.InvalidKeyException;
import java.security.NoSuchAlgorithmException;
import java.util.Arrays;
import java.util.List;
import java.util.Objects;
import java.util.ResourceBundle;
import java.util.concurrent.atomic.AtomicBoolean;

import com.hardbacknutter.sshclient.Logger;
import com.hardbacknutter.sshclient.SshClientConfig;
import com.hardbacknutter.sshclient.hostkey.HostKey;
import com.hardbacknutter.sshclient.hostkey.HostKeyRepository;
import com.hardbacknutter.sshclient.kex.keyexchange.KeyExchange;
import com.hardbacknutter.sshclient.transport.Packet;
import com.hardbacknutter.sshclient.transport.SessionImpl;
import com.hardbacknutter.sshclient.userauth.SshAuthException;
import com.hardbacknutter.sshclient.userauth.UserInfo;
import com.hardbacknutter.sshclient.utils.Buffer;
import com.hardbacknutter.sshclient.utils.ImplementationFactory;
import com.hardbacknutter.sshclient.utils.SshConstants;

/**
 * Manages the interaction between the session and the physical {@link KeyExchange}.
 * <p>
 * Key exchange begins by each side sending the following packet:
 * <p>
 * byte         SSH_MSG_KEXINIT
 * byte[16]     cookie (random bytes)
 * name-list    kex_algorithms
 * name-list    server_host_key_algorithms
 * name-list    encryption_algorithms_client_to_server
 * name-list    encryption_algorithms_server_to_client
 * name-list    mac_algorithms_client_to_server
 * name-list    mac_algorithms_server_to_client
 * name-list    compression_algorithms_client_to_server
 * name-list    compression_algorithms_server_to_client
 * name-list    languages_client_to_server
 * name-list    languages_server_to_client
 * boolean      first_kex_packet_follows
 * uint32       0 (reserved for future extension)
 * <p>
 * Each of the algorithm name-lists MUST be a comma-separated list of
 * algorithm names (see Algorithm Naming in [SSH-ARCH] and additional
 * information in [SSH-NUMBERS]).  Each supported (allowed) algorithm
 * MUST be listed in order of preference, from most to least.
 * <p>
 * The first algorithm in each name-list MUST be the preferred (guessed)
 * algorithm.  Each name-list MUST contain at least one algorithm name.
 *
 * @see <a href="https://datatracker.ietf.org/doc/html/rfc4253#section-7.1">
 *         RFC 4253 SSH Transport Layer Protocol, section 7.1. Algorithm Negotiation</a>
 */
public class KexDelegate {

    /** Boolean */
    @SuppressWarnings("WeakerAccess")
    public static final String PREFER_KNOWN_HOST_KEY_TYPES = "prefer_known_host_key_types";

    /**
     * Configuration flag.
     * <p>
     * Default: {@code true}
     * <p>
     * Whether to signal the server that we support receiving the SSH2_MSG_EXT_INFO
     * message during user authentication.
     *
     * @see <a href="http://cvsweb.openbsd.org/cgi-bin/cvsweb/src/usr.bin/ssh/PROTOCOL?rev=HEAD">
     *         OpenSSH protocol deviations
     *         1.11 transport: SSH2_MSG_EXT_INFO during user authentication</a>
     */
    public static final String PK_ENABLE_EXT_INFO_IN_AUTH = "enable_ext_info_in_auth";

    /**
     * Configuration flag.
     * <p>
     * Default: {@code true}
     * <p>
     * Set to {@code false} to disable support for strict-kex functionality.
     * <strong>NOT RECOMMENDED</strong> to disable.
     *
     * @see <a href="http://cvsweb.openbsd.org/cgi-bin/cvsweb/src/usr.bin/ssh/PROTOCOL?rev=HEAD">
     *         OpenSSH protocol deviations.
     *         1.10 transport: strict key exchange extension</a>
     */
    public static final String PK_STRICT_KEX_ENABLED = "strict_kex_enabled";

    /**
     * Configuration flag.
     * <p>
     * Default: {@code false}
     * <p>
     * Set to {@code true} to <strong>require</strong> the server to support
     * strict-kex functionality.
     * <strong>RECOMMENDED</strong> but the server needs to support it.
     *
     * @see <a href="http://cvsweb.openbsd.org/cgi-bin/cvsweb/src/usr.bin/ssh/PROTOCOL?rev=HEAD">
     *         OpenSSH protocol deviations.
     *         1.10 transport: strict key exchange extension</a>
     */
    public static final String PK_STRICT_KEX_REQUIRED = "strict_kex_required";

    private static final String EXT_KEX_STRICT_S_V00 = "kex-strict-s-v00@openssh.com";
    private static final String EXT_KEX_STRICT_C_V00 = "kex-strict-c-v00@openssh.com";
    /**
<<<<<<< HEAD
     * Pseudo KEX algorithm send by the server to report which extensions ir supports.
=======
     * Pseudo KEX algorithm send by the server to report which extensions it supports.
>>>>>>> 1932ec95
     *
     * @see <a href="https://datatracker.ietf.org/doc/html/rfc8308#section-2.1">
     *         RFC 8308</a>
     */
    private static final String EXT_INFO_S = "ext-info-s";
    /**
     * Pseudo KEX algorithm send by this client to the server
     * to report which extensions we support.
     *
     * @see <a href="https://datatracker.ietf.org/doc/html/rfc8308#section-2.1">
     *         RFC 8308</a>
     */
    private static final String EXT_INFO_C = "ext-info-c";


    /** The standard Java resource bundle with (translated) messages. */
    private static final String USER_MESSAGES = "msg.usermessages";

    @NonNull
    private final String serverVersion;
    @NonNull
    private final String clientVersion;

    @NonNull
    private final String hostKeyName;

    @NonNull
    private final SessionImpl session;

    private final AtomicBoolean inKeyExchange = new AtomicBoolean();
    private final AtomicBoolean inHostCheck = new AtomicBoolean();

    private final boolean strictKexEnabled;
    private final boolean strictKexRequired;
    /** Flag set when the server is indicating/requesting StrictKex feature support. */
    private boolean doStrictKex;

    private long inKeyExchangeStartTime;

    @Nullable
    private HostKey hostKey;

    /** The proposal this client sends to the remote server. */
    @Nullable
    private KexProposal kexProposal;
    /** The agreement between client and server on what algorithms etc. to use. */
    @Nullable
    private KexAgreement agreement;
    /** The chosen implementation for the host key exchange. */
    private KeyExchange kex;

    /** Flag set when the server reported it is supporting extensions. */
<<<<<<< HEAD
    private boolean doExtInfo;
    /** Flag which is {@code true} during the initial KEX exchange but {@code false} for subrequent rekeying */
=======
    private boolean serverSupportsExtInfo;

    /**
     * Flag which is {@code true} during the initial KEX exchange
     * but {@code false} for subsequent re-keying
     */
>>>>>>> 1932ec95
    private boolean initialKex = true;

    /**
     * Constructor.
     * <p>
     * The {@code hostKeyName} must be in one of the formats:
     * <ul>
     *     <li>hostKeyAlias</li>
     *     <li>hostname</li>
     *     <li>"[" + hostname + "]:" + port</li>
     * </ul>
     *
     * @param hostKeyName the hostname/alias for use in host key lookup etc..
     */
    public KexDelegate(@NonNull final SessionImpl session,
                       @NonNull final String serverVersion,
                       @NonNull final String clientVersion,
                       @NonNull final String hostKeyName)
            throws NoSuchAlgorithmException {
        this.session = session;
        this.serverVersion = serverVersion;
        this.clientVersion = clientVersion;
        this.hostKeyName = hostKeyName;

        final SshClientConfig config = session.getConfig();
        strictKexEnabled = config.getBooleanValue(PK_STRICT_KEX_ENABLED, true);
        strictKexRequired = config.getBooleanValue(PK_STRICT_KEX_REQUIRED, false);
    }

    /**
     * Check if we are actively exchanging keys.
     *
     * @return {@code true} if we are
     */
    public boolean isInKeyExchange() {
        return inKeyExchange.get();
    }

    public void setKeyExchangeDone() {
        inKeyExchange.set(false);
    }

    /**
     * Check if we are currently checking the host.
     * This may involve an interaction with the user and time spend here should NOT
     * affect the timeout.
     *
     * @return {@code true} if we are
     */
    public boolean isHostChecking() {
        return inHostCheck.get();
    }

    /**
     * (re)start the timeout timer.
     */
    private void startTimer() {
        inKeyExchangeStartTime = System.currentTimeMillis();
    }

    public boolean isTimeout(final long timeout) {
        return (timeout > 0)
               && ((System.currentTimeMillis() - inKeyExchangeStartTime) > timeout);
    }

    /**
     * Start the initial key exchange. Should be called immediately after constructor.
     *
     * @return the keys to use for the initial exchange
     */
    @NonNull
    public KexKeys startExchange(@NonNull final HostKeyRepository hostKeyRepository,
                                 @Nullable final UserInfo userinfo)
            throws IOException, GeneralSecurityException, SshAuthException {

        // Using the *current* configuration, load and check all algorithms.
        kexProposal = new KexProposal(session);
        if (session.getConfig().getBooleanValue(PREFER_KNOWN_HOST_KEY_TYPES, true)) {
            kexProposal.preferKnownHostKeyTypes(hostKeyRepository, hostKeyName);
        }
        session.getLogger().log(Logger.DEBUG, () -> "SSH_MSG_KEXINIT sent (initial request)");

        sendKexInit();

        // Read the response into the buffer
        Packet packet = session.read();
        final byte command = packet.getCommand();
        if (command != SshConstants.SSH_MSG_KEXINIT) {
            inKeyExchange.set(false);
            throw new KexProtocolException(SshConstants.SSH_MSG_KEXINIT, command);
        }

        // Setup the initial KeyExchange
        receiveKexInit(packet, false);

        do {
            // read the next KeyExchange packet received
            packet = session.read();
            final byte nextCommand = packet.getCommand();

            session.getLogger().log(Logger.DEBUG, () -> "received: " + nextCommand);

            // and if it's what the KeyExchange expected, check its validity
            if (kex.isExpecting(nextCommand)) {
                startTimer();
                try {
                    kex.next(packet);
                } catch (final GeneralSecurityException | IOException e) {
                    inKeyExchange.set(false);
                    throw e;
                }
            } else {
                inKeyExchange.set(false);
                throw new KexProtocolException(kex.getNextPacketExpected(), nextCommand);
            }
        } while (!kex.isExpecting(KeyExchange.STATE_END));

        // we got agreement, check if the host is who it says it is
        hostKey = checkHost(kex, hostKeyRepository, userinfo);

        // confirm we're ok with the connection by "Taking Keys Into Use"
        final KexKeys keys = sendNewKeys();

        // and check if the server is likewise ok with this
        packet = session.read();
        final byte confirmation = packet.getCommand();
        if (confirmation != SshConstants.SSH_MSG_NEWKEYS) {
            inKeyExchange.set(false);
            throw new KexProtocolException(SshConstants.SSH_MSG_NEWKEYS, confirmation);
        }

<<<<<<< HEAD
        initialKex = false;

        if (doExtInfo) {
            // https://datatracker.ietf.org/doc/html/rfc8308#section-2.4
            // MUST send it as the next packet following the client's first
            // SSH_MSG_NEWKEYS message to the server.
            sendExtInfo();
        }
=======
        //URGENT: send ext-info packet
//        if (initialKex && serverSupportsExtInfo) {
//            // https://datatracker.ietf.org/doc/html/rfc8308#section-2.4
//            // MUST send it as the next packet following the client's first
//            // SSH_MSG_NEWKEYS message to the server.
//            sendExtInfo();
//            packet = session.read();
//            if (packet.getCommand() != SshConstants.SSH_MSG_EXT_INFO) {
//                throw new KexProtocolException(SshConstants.SSH_MSG_EXT_INFO, packet.getCommand());
//            }
//            session.handleExtInfoPacket(packet);
//        }

        initialKex = false;
>>>>>>> 1932ec95

        return keys;
    }

    public boolean isInitialKex() {
        return initialKex;
    }

    public boolean isDoStrictKex() {
        return doStrictKex;
    }

    /**
     * Check if the transport layer should enforce the "StrictKex" feature.
     * i.e. if it should reset the packet sequence numbers after sending
     * or receiving a SSH2_MSG_NEWKEYS message.
     *
     * @return flag
     */
    public boolean isEnforceStrictKex() {
        return doStrictKex && (strictKexEnabled || strictKexRequired);
    }

    private void sendExtInfo()
            throws IOException, GeneralSecurityException {
        // If we support multiple extensions, this check (and similar checks)
        // must obviously be done on a per-line basis
        if (session.getConfig().getBooleanValue(PK_ENABLE_EXT_INFO_IN_AUTH, true)) {
<<<<<<< HEAD
=======
            session.getLogger().log(Logger.DEBUG, () -> "sending SSH_MSG_EXT_INFO");

>>>>>>> 1932ec95
            final Packet packet = new Packet(SshConstants.SSH_MSG_EXT_INFO)
                    .putInt(1)
                    .putString("ext-info-in-auth@openssh.com").putString("0");
            session.write(packet);
        }
    }

    /**
     * Send the pre-prepared SSH_MSG_KEXINIT to the server.
     */
    private void sendKexInit()
            throws IOException, GeneralSecurityException {
        Objects.requireNonNull(kexProposal);

        if (initialKex) {
<<<<<<< HEAD
            // Tell the server we MAY support (some) extensions
            kexProposal.addKexExtension(EXT_INFO_C);
=======
            //URGENT: send ext-info support string
//            // Tell the server we MAY support (some) extensions
//            kexProposal.addKexExtension(EXT_INFO_C);
>>>>>>> 1932ec95

            // Tell the server we support the StrictKex feature.
            if (strictKexEnabled || strictKexRequired) {
                kexProposal.addKexExtension(EXT_KEX_STRICT_C_V00);
            }
        }

        inKeyExchange.set(true);
        startTimer();
        session.write(kexProposal.createClientPacket());
    }

    /**
     * Requests the server to perform a new key exchange for the session using
     * any update key exchange proposals set in the session's configuration.
     */
    public void rekey()
            throws IOException, GeneralSecurityException {
        if (!inKeyExchange.get()) {
            session.getLogger().log(Logger.DEBUG, () ->
                    "SSH_MSG_KEXINIT sent (client rekey request)");

            sendKexInit();
        }
    }

    /**
     * Receives and interprets a {@link SshConstants#SSH_MSG_KEXINIT} packet from the server.
     * <p>
     *
     * @see <a href="https://datatracker.ietf.org/doc/html/rfc4253#section-7.2">
     *         RFC 4253 SSH Transport Layer Protocol, section 7.2.</a>
     */
    public void receiveKexInit(@NonNull final Packet serverPacket,
                               final boolean authenticated)
            throws IOException, GeneralSecurityException, SshAuthException {
        Objects.requireNonNull(kexProposal);

        session.getLogger().log(Logger.DEBUG, () -> "SSH_MSG_KEXINIT received");

        // The server's SSH_MSG_KEXINIT payload.
        // During the initial exchange, it's always uncompressed of course.
        // But in any subsequent exchange we CAN have compression active.
        final byte[] I_S;
        serverPacket.setReadOffSet(0);
        final int packetLength = serverPacket.getInt();
        if (packetLength == serverPacket.availableToRead()) {
            // packet was NOT compressed,
            I_S = new byte[packetLength - serverPacket.getPaddingLength() - 1];
            System.arraycopy(serverPacket.data,
                             Packet.HEADER_LEN,
                             I_S, 0, I_S.length);

        } else {
            // packet was compressed and 'packetLength' is the size of deflated packet.
            // Hence, we skip the padding byte, and use the raw content length.
            I_S = Arrays.copyOfRange(serverPacket.data,
                                     Packet.HEADER_LEN,
                                     serverPacket.writeOffset);
        }

        // Check for extension support
        final Buffer buffer = new Buffer(I_S);
        // 17 bytes: command(1) + cookie(16)
        buffer.setReadOffSet(17);
        final List<String> serverKexAlgorithms = Arrays.asList(buffer.getJString().split(","));
<<<<<<< HEAD
        doExtInfo = serverKexAlgorithms.contains(EXT_INFO_S);
=======
        serverSupportsExtInfo = serverKexAlgorithms.contains(EXT_INFO_S);
>>>>>>> 1932ec95

        if (initialKex) {
            // http://cvsweb.openbsd.org/cgi-bin/cvsweb/src/usr.bin/ssh/PROTOCOL?rev=HEAD
            // section 1.10 transport: strict key exchange extension
            if (strictKexEnabled || strictKexRequired) {
                // Check if the server supports the "strict KEX" feature,
                doStrictKex = serverKexAlgorithms.contains(EXT_KEX_STRICT_S_V00);
                if (doStrictKex) {
                    session.getLogger().log(Logger.DEBUG, () -> "StrictKex from server");
                    // Terminate the connection if the first
                    // packet received is not SSH2_MSG_KEXINIT.
                    if (session.getTransportS2C().getSeq() != 1) {
                        throw new KexStrictViolationException(
                                "SSH_MSG_KEXINIT not first packet from server");
                    }
                } else if (strictKexRequired) {
                    throw new KexStrictViolationException(
                            "StrictKex required, but not supported by server");
                }
            }
        }

        if (!inKeyExchange.get()) {
            session.getLogger().log(Logger.DEBUG, () ->
                    "SSH_MSG_KEXINIT sent (re-keying requested by the remote)");
            sendKexInit();
        }

        agreement = kexProposal.negotiate(I_S, authenticated);

        kex = ImplementationFactory.getKeyExchange(session.getConfig(),
                                                   agreement.getKeyAlgorithm());
        kex.init(session.getConfig(),
                /* PacketIO */ session,
                 serverVersion.getBytes(StandardCharsets.UTF_8),
                 clientVersion.getBytes(StandardCharsets.UTF_8),
                 I_S,
                 kexProposal.getIC());
    }

    @NonNull
    public KexAgreement getAgreement() {
        return Objects.requireNonNull(agreement);
    }

    public boolean isExpecting(final byte command) {
        return kex != null && kex.isExpecting(command);
    }

    public void next(@NonNull final Packet packet)
            throws GeneralSecurityException, IOException {

        startTimer();
        try {
            kex.next(packet);
        } catch (final GeneralSecurityException | IOException e) {
            setKeyExchangeDone();
            throw e;
        }
    }

    /**
     * Taking Keys Into Use
     * <p>
     * Key exchange ends by each side sending an SSH_MSG_NEWKEYS message.
     * This message is sent with the old keys and algorithms.  All messages
     * sent after this message MUST use the new keys and algorithms.
     * <p>
     * When this message is received, the new keys and algorithms MUST be
     * used for receiving.
     * <p>
     * The purpose of this message is to ensure that a party is able to
     * respond with an SSH_MSG_DISCONNECT message that the other party can
     * understand if something goes wrong with the key exchange.
     * <p>
     * byte      SSH_MSG_NEWKEYS
     *
     * @return the new keys to use from now on.
     *
     * @see <a href="https://datatracker.ietf.org/doc/html/rfc4253#section-7.3">
     *         RFC 4253 SSH Transport Layer Protocol, section 7.3. Taking Keys Into Use</a>
     */
    @NonNull
    public KexKeys sendNewKeys()
            throws IOException, GeneralSecurityException {
        session.write(new Packet(SshConstants.SSH_MSG_NEWKEYS));

        session.getLogger().log(Logger.DEBUG, () -> "SSH_MSG_NEWKEYS sent");

        return new KexKeys(kex.getK(), kex.getH(), kex.getMessageDigest());
    }

    @NonNull
    private HostKey checkHost(@NonNull final KeyExchange kex,
                              @NonNull final HostKeyRepository hkr,
                              @Nullable final UserInfo userinfo)
            throws GeneralSecurityException {

        final long startTimeOfCheck = System.currentTimeMillis();
        inHostCheck.set(true);

        try {
            final KexProposal.StrictHostKeyChecking strictHostKeyChecking =
                    KexProposal.StrictHostKeyChecking.get(session.getConfig());

            final HostKey hostkey = hkr.createHostKey(hostKeyName, kex.getK_S());

            boolean addNewKey = false;

            final HostKeyRepository.KeyIs keyIs;
            synchronized (hkr) {
                keyIs = hkr.isKnown(hostKeyName, kex.getHostKeyAlgorithm(), kex.getK_S());
            }
            switch (keyIs) {
                case Accepted:
                    break;
                case Unknown: {
                    switch (strictHostKeyChecking) {
                        case Yes:
                            if (userinfo != null) {
                                userinfo.showMessage(getKeyIsUnknownMessage(kex, false));
                            }
                            throw new InvalidKeyException("Rejecting unknown key for: "
                                                          + hostKeyName);

                        case AcceptNew:
                        case No:
                            // just trust the unknown key without any checks (BAD IDEA!)
                            addNewKey = true;
                            break;

                        case Ask:
                            if (userinfo != null) {
                                addNewKey = userinfo.promptYesNo(
                                        UserInfo.RC_ACCEPT_NON_MATCHING_KEY,
                                        getKeyIsUnknownMessage(kex, true));
                                if (!addNewKey) {
                                    throw new InvalidKeyException("User rejected key for: "
                                                                  + hostKeyName);
                                }
                            } else {
                                // can't ask
                                throw new InvalidKeyException("Rejecting unknown key for: "
                                                              + hostKeyName);
                            }
                            break;
                    }

                    break;
                }
                case Changed: {
                    switch (strictHostKeyChecking) {
                        case AcceptNew:
                        case Yes: {
                            if (userinfo != null) {
                                userinfo.showMessage(getKeyIsChangedMessage(kex, false));
                            }
                            throw new InvalidKeyException(
                                    "Rejecting changed key for: " + hostKeyName);
                        }
                        case No: {
                            // Remove the old key and add the replacement without any further checks
                            addNewKey = true;
                            break;
                        }
                        case Ask: {
                            if (userinfo != null) {
                                addNewKey = userinfo.promptYesNo(
                                        UserInfo.RC_REPLACE_KEY,
                                        getKeyIsChangedMessage(kex, true));
                                if (!addNewKey) {
                                    throw new InvalidKeyException("User rejected key for: "
                                                                  + hostKeyName);
                                }
                            } else {
                                // can't ask
                                throw new InvalidKeyException("Rejecting changed key for: "
                                                              + hostKeyName);
                            }
                            break;
                        }
                    }
                    synchronized (hkr) {
                        hkr.remove(hostKeyName, kex.getHostKeyAlgorithm(), null);
                    }

                    break;
                }
                case Revoked: {
                    if (userinfo != null) {
                        final ResourceBundle rb = ResourceBundle.getBundle(USER_MESSAGES);
                        userinfo.showMessage(String.format(rb.getString("WARNING_KEY_REVOKED"),
                                                           kex.getHostKeyAlgorithm(),
                                                           hostKeyName));
                    }
                    throw new InvalidKeyException("Key was revoked: " + hostKeyName);
                }
                default:
                    // sanity check
                    throw new IllegalStateException("check=" + keyIs);
            }

            if (addNewKey) {
                session.getLogger().log(Logger.WARN, () ->
                        "Permanently added '" + hostKeyName + "'"
                        + " (" + kex.getHostKeyAlgorithm() + ")"
                        + " to the list of known hosts.");

                synchronized (hkr) {
                    hkr.add(hostkey, userinfo);
                }
            }

            inKeyExchangeStartTime = inKeyExchangeStartTime - startTimeOfCheck
                                     + System.currentTimeMillis();

            return hostkey;

        } catch (final GeneralSecurityException e) {
            inKeyExchange.set(false);
            throw e;

        } finally {
            inHostCheck.set(false);
        }
    }

    /**
     * After a successful connect, the accepted host key is available for informative purposes.
     *
     * @return the HostKey used by the remote host, or {@code null},
     *         if we are not yet connected.
     */
    @Nullable
    public HostKey getHostKey() {
        return hostKey;
    }

    @NonNull
    private String getKeyIsChangedMessage(@NonNull final KeyExchange kex,
                                          final boolean askToReplace)
            throws NoSuchAlgorithmException {

        final ResourceBundle rb = ResourceBundle.getBundle(USER_MESSAGES);
        String message = String.format(
                rb.getString("WARNING_KEY_CHANGED"),
                kex.getHostKeyAlgorithm(),
                kex.getHostKeyAlgorithm(),
                hostKeyName,
                HostKey.getFingerPrint(session.getConfig(), kex.getK_S()));
        if (askToReplace) {
            message += '\n' + rb.getString("QUESTION_REPLACE_KEY");
        }

        return message;
    }

    @NonNull
    private String getKeyIsUnknownMessage(@NonNull final KeyExchange kex,
                                          final boolean askToAdd)
            throws NoSuchAlgorithmException {

        final ResourceBundle rb = ResourceBundle.getBundle(USER_MESSAGES);
        String message = String.format(
                rb.getString("WARNING_KEY_UNKNOWN"),
                hostKeyName,
                kex.getHostKeyAlgorithm(),
                HostKey.getFingerPrint(session.getConfig(), kex.getK_S()));
        if (askToAdd) {
            message += '\n' + rb.getString("QUESTION_ADD_KEY");
        }

        return message;
    }
}<|MERGE_RESOLUTION|>--- conflicted
+++ resolved
@@ -110,11 +110,72 @@
     private static final String EXT_KEX_STRICT_S_V00 = "kex-strict-s-v00@openssh.com";
     private static final String EXT_KEX_STRICT_C_V00 = "kex-strict-c-v00@openssh.com";
     /**
-<<<<<<< HEAD
      * Pseudo KEX algorithm send by the server to report which extensions ir supports.
-=======
+     *
+     * @see <a href="https://datatracker.ietf.org/doc/html/rfc8308#section-2.1">
+     *         RFC 8308</a>
+     */
+    private static final String EXT_INFO_S = "ext-info-s";
+    /**
+     * Pseudo KEX algorithm send by this client to the server
+     * to report which extensions we support.
+     *
+     * @see <a href="https://datatracker.ietf.org/doc/html/rfc8308#section-2.1">
+     *         RFC 8308</a>
+     */
+    private static final String EXT_INFO_C = "ext-info-c";
+
+
+    /** The standard Java resource bundle with (translated) messages. */
+    private static final String USER_MESSAGES = "msg.usermessages";
+
+    /**
+     * Configuration flag.
+     * <p>
+     * Default: {@code true}
+     * <p>
+     * Whether to signal the server that we support receiving the SSH2_MSG_EXT_INFO
+     * message during user authentication.
+     *
+     * @see <a href="http://cvsweb.openbsd.org/cgi-bin/cvsweb/src/usr.bin/ssh/PROTOCOL?rev=HEAD">
+     *         OpenSSH protocol deviations
+     *         1.11 transport: SSH2_MSG_EXT_INFO during user authentication</a>
+     */
+    public static final String PK_ENABLE_EXT_INFO_IN_AUTH = "enable_ext_info_in_auth";
+
+    /**
+     * Configuration flag.
+     * <p>
+     * Default: {@code true}
+     * <p>
+     * Set to {@code false} to disable support for strict-kex functionality.
+     * <strong>NOT RECOMMENDED</strong> to disable.
+     *
+     * @see <a href="http://cvsweb.openbsd.org/cgi-bin/cvsweb/src/usr.bin/ssh/PROTOCOL?rev=HEAD">
+     *         OpenSSH protocol deviations.
+     *         1.10 transport: strict key exchange extension</a>
+     */
+    public static final String PK_STRICT_KEX_ENABLED = "strict_kex_enabled";
+
+    /**
+     * Configuration flag.
+     * <p>
+     * Default: {@code false}
+     * <p>
+     * Set to {@code true} to <strong>require</strong> the server to support
+     * strict-kex functionality.
+     * <strong>RECOMMENDED</strong> but the server needs to support it.
+     *
+     * @see <a href="http://cvsweb.openbsd.org/cgi-bin/cvsweb/src/usr.bin/ssh/PROTOCOL?rev=HEAD">
+     *         OpenSSH protocol deviations.
+     *         1.10 transport: strict key exchange extension</a>
+     */
+    public static final String PK_STRICT_KEX_REQUIRED = "strict_kex_required";
+
+    private static final String EXT_KEX_STRICT_S_V00 = "kex-strict-s-v00@openssh.com";
+    private static final String EXT_KEX_STRICT_C_V00 = "kex-strict-c-v00@openssh.com";
+    /**
      * Pseudo KEX algorithm send by the server to report which extensions it supports.
->>>>>>> 1932ec95
      *
      * @see <a href="https://datatracker.ietf.org/doc/html/rfc8308#section-2.1">
      *         RFC 8308</a>
@@ -167,17 +228,12 @@
     private KeyExchange kex;
 
     /** Flag set when the server reported it is supporting extensions. */
-<<<<<<< HEAD
-    private boolean doExtInfo;
-    /** Flag which is {@code true} during the initial KEX exchange but {@code false} for subrequent rekeying */
-=======
     private boolean serverSupportsExtInfo;
 
     /**
      * Flag which is {@code true} during the initial KEX exchange
      * but {@code false} for subsequent re-keying
      */
->>>>>>> 1932ec95
     private boolean initialKex = true;
 
     /**
@@ -309,16 +365,6 @@
             throw new KexProtocolException(SshConstants.SSH_MSG_NEWKEYS, confirmation);
         }
 
-<<<<<<< HEAD
-        initialKex = false;
-
-        if (doExtInfo) {
-            // https://datatracker.ietf.org/doc/html/rfc8308#section-2.4
-            // MUST send it as the next packet following the client's first
-            // SSH_MSG_NEWKEYS message to the server.
-            sendExtInfo();
-        }
-=======
         //URGENT: send ext-info packet
 //        if (initialKex && serverSupportsExtInfo) {
 //            // https://datatracker.ietf.org/doc/html/rfc8308#section-2.4
@@ -333,7 +379,6 @@
 //        }
 
         initialKex = false;
->>>>>>> 1932ec95
 
         return keys;
     }
@@ -362,11 +407,8 @@
         // If we support multiple extensions, this check (and similar checks)
         // must obviously be done on a per-line basis
         if (session.getConfig().getBooleanValue(PK_ENABLE_EXT_INFO_IN_AUTH, true)) {
-<<<<<<< HEAD
-=======
             session.getLogger().log(Logger.DEBUG, () -> "sending SSH_MSG_EXT_INFO");
 
->>>>>>> 1932ec95
             final Packet packet = new Packet(SshConstants.SSH_MSG_EXT_INFO)
                     .putInt(1)
                     .putString("ext-info-in-auth@openssh.com").putString("0");
@@ -382,14 +424,9 @@
         Objects.requireNonNull(kexProposal);
 
         if (initialKex) {
-<<<<<<< HEAD
-            // Tell the server we MAY support (some) extensions
-            kexProposal.addKexExtension(EXT_INFO_C);
-=======
             //URGENT: send ext-info support string
 //            // Tell the server we MAY support (some) extensions
 //            kexProposal.addKexExtension(EXT_INFO_C);
->>>>>>> 1932ec95
 
             // Tell the server we support the StrictKex feature.
             if (strictKexEnabled || strictKexRequired) {
@@ -456,11 +493,7 @@
         // 17 bytes: command(1) + cookie(16)
         buffer.setReadOffSet(17);
         final List<String> serverKexAlgorithms = Arrays.asList(buffer.getJString().split(","));
-<<<<<<< HEAD
-        doExtInfo = serverKexAlgorithms.contains(EXT_INFO_S);
-=======
         serverSupportsExtInfo = serverKexAlgorithms.contains(EXT_INFO_S);
->>>>>>> 1932ec95
 
         if (initialKex) {
             // http://cvsweb.openbsd.org/cgi-bin/cvsweb/src/usr.bin/ssh/PROTOCOL?rev=HEAD
