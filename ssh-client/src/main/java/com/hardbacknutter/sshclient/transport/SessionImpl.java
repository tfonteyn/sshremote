package com.hardbacknutter.sshclient.transport;

import androidx.annotation.NonNull;
import androidx.annotation.Nullable;

import java.io.IOException;
import java.io.InputStream;
import java.io.InterruptedIOException;
import java.io.OutputStream;
import java.net.Socket;
import java.net.SocketException;
import java.nio.charset.StandardCharsets;
import java.security.GeneralSecurityException;
import java.security.MessageDigest;
import java.util.ArrayList;
import java.util.Arrays;
import java.util.Collections;
import java.util.HashMap;
import java.util.List;
import java.util.Map;
import java.util.Objects;
import java.util.Optional;
import java.util.StringJoiner;

import com.hardbacknutter.sshclient.Channel;
import com.hardbacknutter.sshclient.ChannelExec;
import com.hardbacknutter.sshclient.ChannelSession;
import com.hardbacknutter.sshclient.ChannelSftp;
import com.hardbacknutter.sshclient.ChannelShell;
import com.hardbacknutter.sshclient.ChannelSubsystem;
import com.hardbacknutter.sshclient.LocalForwardingHandler;
import com.hardbacknutter.sshclient.Logger;
import com.hardbacknutter.sshclient.RemoteForwardingHandler;
import com.hardbacknutter.sshclient.Session;
import com.hardbacknutter.sshclient.SocketFactory;
import com.hardbacknutter.sshclient.SshClient;
import com.hardbacknutter.sshclient.SshClientConfig;
import com.hardbacknutter.sshclient.SshSessionConfig;
import com.hardbacknutter.sshclient.channels.SshChannelException;
import com.hardbacknutter.sshclient.channels.forward.ChannelAgentForwarding;
import com.hardbacknutter.sshclient.channels.forward.ChannelForwardedTCPIP;
import com.hardbacknutter.sshclient.channels.forward.ChannelX11;
import com.hardbacknutter.sshclient.channels.forward.ForwardingChannel;
import com.hardbacknutter.sshclient.channels.forward.RemoteForwardingHandlerImpl;
import com.hardbacknutter.sshclient.channels.session.ChannelExecImpl;
import com.hardbacknutter.sshclient.channels.session.ChannelSessionImpl;
import com.hardbacknutter.sshclient.channels.session.ChannelShellImpl;
import com.hardbacknutter.sshclient.channels.session.ChannelSubsystemImpl;
import com.hardbacknutter.sshclient.channels.sftp.ChannelSftpImpl;
import com.hardbacknutter.sshclient.forwarding.LocalForwardingHandlerImpl;
import com.hardbacknutter.sshclient.forwarding.PortForwardException;
import com.hardbacknutter.sshclient.hostconfig.HostConfig;
import com.hardbacknutter.sshclient.hostkey.HostKey;
import com.hardbacknutter.sshclient.hostkey.HostKeyRepository;
import com.hardbacknutter.sshclient.hostkey.KnownHosts;
import com.hardbacknutter.sshclient.identity.IdentityImpl;
import com.hardbacknutter.sshclient.identity.IdentityRepository;
import com.hardbacknutter.sshclient.identity.IdentityRepositoryWrapper;
import com.hardbacknutter.sshclient.kex.KexAgreement;
import com.hardbacknutter.sshclient.kex.KexDelegate;
import com.hardbacknutter.sshclient.kex.KexException;
import com.hardbacknutter.sshclient.kex.KexKeys;
import com.hardbacknutter.sshclient.kex.KexTimeoutException;
import com.hardbacknutter.sshclient.proxy.Proxy;
import com.hardbacknutter.sshclient.userauth.SshAuthCancelException;
import com.hardbacknutter.sshclient.userauth.SshAuthException;
import com.hardbacknutter.sshclient.userauth.SshAuthNoSuchMethodException;
import com.hardbacknutter.sshclient.userauth.SshPartialAuthException;
import com.hardbacknutter.sshclient.userauth.UserAuth;
import com.hardbacknutter.sshclient.userauth.UserAuthNone;
import com.hardbacknutter.sshclient.userauth.UserInfo;
import com.hardbacknutter.sshclient.utils.Buffer;
import com.hardbacknutter.sshclient.utils.ImplementationFactory;
import com.hardbacknutter.sshclient.utils.SshClientConfigImpl;
import com.hardbacknutter.sshclient.utils.SshConstants;
import com.hardbacknutter.sshclient.utils.SshException;

/**
 * A Session represents a connection to a SSH server.
 * <p>
 * A session is opened with {@link #connect()} and closed with {@link #disconnect}.
 * <p>
 * One session can contain multiple {@link Channel}s of various types,
 * created with {@link #openChannel} and closed with {@link Channel#disconnect()}
 */
public final class SessionImpl
        implements Session, PacketIO {

    /** All channels opened by this session. */
    private static final Map<Integer, Channel> channelPool =
            Collections.synchronizedMap(new HashMap<>());

    private static final byte[] MSG_KEEP_ALIVE = "keepalive@sshclient4j.com"
            .getBytes(StandardCharsets.UTF_8);

    private static final String ERROR_SESSION_IS_DOWN = "Session is not connected";

    @NonNull
    private final SshSessionConfig config;
    @NonNull
    private final SshClientImpl sshClient;
    @Nullable
    private final String username;
    @NonNull
    private final String host;
    private final int port;

    /** Separates all logic for handling forwarding of ports and sockets. */
    @Nullable
    private RemoteForwardingHandlerImpl remoteForwardingHandler;
    @Nullable
    private LocalForwardingHandlerImpl localForwardingHandler;

    private int x11Forwarding;
    private boolean agentForwarding;
    private boolean runAsDaemonThread;

    /** server version. */
    @Nullable
    private String serverVersion;

    /** client version. */
    @NonNull
    private String clientVersion = SshClientImpl.VERSION;

    /** Unique session id, based on the hash from the KeyExchange. */
    @Nullable
    private byte[] sessionId;

    @Nullable
    private TransportS2C s2c;
    @Nullable
    private TransportC2S c2s;
    @Nullable
    private byte[] password;
    @Nullable
    private UserInfo userinfo;
    @Nullable
    private String hostKeyAlias;
    @Nullable
    private SocketFactory socketFactory;
    @Nullable
    private Socket socket;
    @Nullable
    private Proxy proxy;
    /** milliseconds. */
    private int timeout;

    private boolean connected;
    private boolean authenticated;

    @Nullable
    private Thread sessionThread;
    private int serverAliveInterval;
    private int serverAliveCountMax = 1;

    /** Always use {@link #getIdentityRepository()}. */
    @Nullable
    private IdentityRepository identityRepository;
    /** Always use {@link #getHostKeyRepository()}. */
    @Nullable
    private HostKeyRepository hostKeyRepository;

    @Nullable
    private KexDelegate kexDelegate;
    @Nullable
    private List<String> serverSigAlgs;

    /**
     * Private constructor. Always use the static factory methods to get the correct type back.
     */
    private SessionImpl(@NonNull final SshClientImpl sshClient,
                        @Nullable final HostConfig hostConfig,
                        @Nullable final String username,
                        @NonNull final String hostnameOrAlias,
                        final int port)
            throws IOException, GeneralSecurityException, SshAuthException {

        this.sshClient = sshClient;
        // create a child config
        final SshClientConfig parentConfig = sshClient.getConfig();
        this.config = new SshClientConfigImpl(parentConfig, hostConfig, parentConfig.getLogger());

        this.username = resolveUsername(username, hostConfig);
        this.host = resolveHostname(hostnameOrAlias, hostConfig);
        this.hostKeyAlias = hostnameOrAlias;
        this.port = resolvePort(port, hostConfig);

        if (hostConfig != null) {
            applyHostConfig(hostConfig);
        }

        getLogger().log(Logger.INFO, () ->
                "Session created for " + username + "@" + hostnameOrAlias + ":" + port);
    }

    /**
     * INTERNAL USE ONLY.
     * <p>
     * Called from {@link SshClientImpl#getSession(String, String, int)}.
     *
     * @return a new Session
     */
    @NonNull
    static Session createSession(@NonNull final SshClientImpl sshClient,
                                 @Nullable final HostConfig hostConfig,
                                 @Nullable final String username,
                                 @NonNull final String hostnameOrAlias,
                                 final int port)
            throws GeneralSecurityException, IOException, SshAuthException {
        return new SessionImpl(sshClient, hostConfig, username, hostnameOrAlias, port);
    }

    @NonNull
    private String resolveUsername(@Nullable final String username,
                                   @Nullable final HostConfig hostConfig)
            throws SshAuthException {
        if (username != null && !username.isBlank()) {
            return username;
        }

        String resolved = null;
        if (hostConfig != null) {
            resolved = hostConfig.getUser();
        }
        if (resolved != null && !resolved.isBlank()) {
            return resolved;
        }

        try {
            resolved = System.getProperty("user.name");
            if (resolved != null && !resolved.isBlank()) {
                return resolved;
            }
        } catch (final SecurityException ignore) {
        }

        throw new SshAuthException("Username not available");
    }

    private String resolveHostname(@NonNull final String hostnameOrAlias,
                                   @Nullable final HostConfig hostConfig) {
        // The passed in host name can be an alias as used previously to lookup the HostConfig.
        // If the HostConfig has the real host name (or is identical) use that one.
        String resolved = null;
        if (hostConfig != null) {
            resolved = hostConfig.getHostname();
        }
        if (resolved != null && !resolved.isBlank()) {
            return resolved;
        }

        // must be an actual hostname
        return hostnameOrAlias;
    }

    private int resolvePort(final int port,
                            @Nullable final HostConfig hostConfig) {
        if (port > 0) {
            return port;
        }
        int resolved = 0;
        if (hostConfig != null) {
            resolved = hostConfig.getPort();
        }
        if (resolved > 0) {
            return resolved;
        }

        return 22;
    }

    @NonNull
    @Override
    public SshClient getSshClient() {
        return sshClient;
    }

    @Nullable
    public byte[] getPassword() {
        return password;
    }

    @Override
    public void setPassword(@Nullable final String password) {
        if (password != null) {
            this.password = password.getBytes(StandardCharsets.UTF_8);
        }
    }

    @Override
    public void setPassword(@Nullable final byte[] password) {
        if (password != null) {
            this.password = Arrays.copyOf(password, password.length);
        }
    }

    @Nullable
    public UserInfo getUserInfo() {
        return userinfo;
    }

    @Override
    public void setUserInfo(@Nullable final UserInfo userinfo) {
        this.userinfo = userinfo;
    }

    @Override
    @NonNull
    public SshClientConfig getConfig() {
        return config;
    }

    @Override
    public void setConfig(@NonNull final Map<String, String> newConf) {
        synchronized (config) {
            for (final Map.Entry<String, String> entry : newConf.entrySet()) {
                config.putString(entry.getKey(), entry.getValue());
            }
        }
    }

    @Override
    public void setConfig(@NonNull final String key,
                          @NonNull final String value) {
        synchronized (config) {
            config.putString(key, value);
        }
    }

    @Override
    public void setHostKeyAlias(@NonNull final String hostKeyAlias) {
        this.hostKeyAlias = hostKeyAlias;
    }

    @Override
    @NonNull
    public IdentityRepository getIdentityRepository() {
        return Objects.requireNonNullElseGet(identityRepository, sshClient::getIdentityRepository);
    }

    @Override
    public void setIdentityRepository(@NonNull final IdentityRepository identityRepository) {
        this.identityRepository = identityRepository;
    }

    @Override
    @NonNull
    public HostKeyRepository getHostKeyRepository() {
        return Objects.requireNonNullElseGet(hostKeyRepository, sshClient::getHostKeyRepository);
    }

    @Override
    public void setHostKeyRepository(@NonNull final HostKeyRepository hostkeyRepository) {
        this.hostKeyRepository = hostkeyRepository;
    }


    @Override
    public void connect()
            throws SshException, GeneralSecurityException, IOException {
        connect(timeout);
    }

    @Override
    public void connect(final int timeoutInMillis)
            throws SshException, GeneralSecurityException, IOException {
        if (connected) {
            throw new IOException("Session is already connected");
        }

        getLogger().log(Logger.INFO, () -> "Connecting to " + host + ":" + port);

        try {
            // Setup socket and input/output streams. Use a proxy if so configured.
            if (socketFactory == null) {
                socketFactory = new SocketFactoryImpl();
            }

            final InputStream socketInputStream;
            final OutputStream socketOutputStream;
            if (proxy == null) {
                socket = socketFactory.createSocket(host, port, timeoutInMillis);
                socket.setTcpNoDelay(true);
                socketInputStream = socketFactory.getInputStream(socket);
                socketOutputStream = socketFactory.getOutputStream(socket);

            } else {
                synchronized (proxy) {
                    proxy.connect(host, port, timeoutInMillis, socketFactory);
                    socket = proxy.getSocket();
                    socketInputStream = proxy.getInputStream();
                    socketOutputStream = proxy.getOutputStream();
                }
            }

            // Set the socket timeout for reads if timeout is greater than zero
            if (timeoutInMillis > 0 && socket != null) {
                socket.setSoTimeout(timeoutInMillis);
            }

            s2c = new TransportS2C(this, socketInputStream);
            c2s = new TransportC2S(this, socketOutputStream);

            connected = true;

            // Step 1: verify the client and server support each others version
            c2s.writeVersion(clientVersion);
            serverVersion = s2c.readVersion();

            // Step 2: the full KeyExchange to agree on
            kexDelegate = new KexDelegate(this, serverVersion, clientVersion,
                                          createHostKeyName());

            final KexKeys keys = kexDelegate.startExchange(getHostKeyRepository(), userinfo);
            takeKeysIntoUse(keys);

            // Step 3: the user must authenticate by a mutually agreed method
            doAuthentication();

            // Updates the socket timeout to the session timeout
            if (socket != null && (timeoutInMillis > 0 || timeout > 0)) {
                socket.setSoTimeout(timeout);
            }

            // Step 4: start this session as a Thread to handle all further communication
            synchronized (this) {
                if (connected) {
                    sessionThread = new Thread(this::run);
                    sessionThread.setName("Session to: " + host);
                    if (runAsDaemonThread) {
                        sessionThread.setDaemon(true);
                    }
                    sessionThread.start();

                    // add (start) the hostConfig forwards if allowed.
                    if (!config.getBooleanValue(HostConfig.CLEAR_ALL_FORWARDS, false)) {
                        initForwards();
                    }
                }
            }

            getLogger().log(Logger.INFO, () -> "Connection established");

        } catch (final GeneralSecurityException | IOException | SshException e) {
            cleanup(e);
            throw e;

        } catch (final Exception e) {
            cleanup(e);
            throw new KexException(e);

        } finally {
            if (this.password != null) {
                Arrays.fill(this.password, (byte) 0);
            }
            this.password = null;
        }
    }

    @NonNull
    private String createHostKeyName() {
        if (hostKeyAlias != null) {
            return hostKeyAlias;
        } else if (port != 22) {
            return "[" + host + "]:" + port;
        } else {
            return host;
        }
    }

    private void initForwards()
            throws IOException, GeneralSecurityException,
                   PortForwardException, SshChannelException {

        List<String> values;

        values = config.getStringList(HostConfig.LOCAL_FORWARD);
        if (!values.isEmpty()) {
            // get or create the #localForwardingHandler
            final LocalForwardingHandler handler = getLocalForwardingHandler();
            for (final String connectString : values) {
                handler.add(connectString);
            }
        }

        values = config.getStringList(HostConfig.REMOTE_FORWARD);
        if (!values.isEmpty()) {
            // get or create the #remoteForwardingHandler
            final RemoteForwardingHandler handler = getRemoteForwardingHandler();
            for (final String connectString : values) {
                handler.add(connectString);
            }
        }
    }

    private void cleanup(@NonNull final Exception e) {
        // paranoia
        if (kexDelegate != null) {
            kexDelegate.setKeyExchangeDone();
        }

        getLogger().log(Logger.DEBUG, e, () -> "KEX cleanup");

        try {
            // If things went wrong, but we are in fact connected, we need to tell the server
            if (connected) {
                final String description = e.toString();
                final Packet packet = new Packet(SshConstants.SSH_MSG_DISCONNECT)
                        .putInt(SshConstants.SSH_DISCONNECT_KEY_EXCHANGE_FAILED)
                        .putString(description)
                        // language tag
                        .putString("");
                write(packet);
            }
        } catch (final Exception ignore) {
        }

        // cleanup all session related objects/connections
        disconnect();
    }


    /**
     * Connect step 3/3.
     */
    private void doAuthentication()
            throws IOException, GeneralSecurityException, SshException {

        Objects.requireNonNull(username, "No username set");

        // Use the 'none' class to exchange the actual auth methods
        // client and server can agree on.
        UserAuth ua = ImplementationFactory.getUserAuth(config, UserAuthNone.METHOD);
        ua.init(config, username, userinfo);
        // no password used here !
        boolean auth = ua.authenticate(this, this, null);

        final List<String> clientMethods = config
                .getStringList(HostConfig.PREFERRED_AUTHENTICATIONS);
        if (clientMethods.isEmpty()) {
            throw new SshAuthException("No client auth methods configured");
        }

        // Either read the server supported methods from the auth module,
        List<String> serverMethods = null;
        if (!auth && ua instanceof UserAuthNone) {
            serverMethods = ((UserAuthNone) ua).getMethods();
        }
        // or simply copy them over from the client.
        if (serverMethods == null || serverMethods.isEmpty()) {
            serverMethods = new ArrayList<>(clientMethods);
        }

        // Index into the list; count's up as expected,
        // but resets to 0 upon receiving a new set from the server
        int nextMethod = 0;

        String methodCanceled = null;

        // Try each auth method until we're authenticated or have run out of methods to try.
        while (!auth && nextMethod < clientMethods.size()) {

            // Is the current client method we want to try acceptable to the server ?
            final String method = clientMethods.get(nextMethod++);
            if (serverMethods.contains(method)) {

                if (getLogger().isEnabled(Logger.INFO)) {
                    final StringJoiner sj = new StringJoiner(
                            ",", "Authentications that can continue: ",
                            "; Next is: " + method);
                    for (int k = nextMethod - 1; k < clientMethods.size(); k++) {
                        sj.add(clientMethods.get(k));
                    }
                    getLogger().log(Logger.INFO, sj.toString());
                }

                try {
                    ua = ImplementationFactory.getUserAuth(config, method);
                    ua.init(config, username, userinfo);
                    auth = ua.authenticate(this, this, password);
                    if (auth) {
                        getLogger().log(Logger.INFO, () -> "Authentication success: " + method);
                        authenticated = true;
                        return;
                    }
                    methodCanceled = null;
                    // loop and try the next method.

                } catch (final SshPartialAuthException e) {
                    final List<String> tmp = serverMethods;
                    serverMethods = e.getMethods();
                    if (!tmp.equals(serverMethods)) {
                        nextMethod = 0;
                    }
                    methodCanceled = null;
                    // loop and try the next method.

                } catch (final SshAuthCancelException e) {
                    // THIS method cancelled; loop and try the next method.
                    methodCanceled = method;

                } catch (final SshAuthNoSuchMethodException e) {
                    // Don't fail here; loop and try the next method.
                    getLogger().log(Logger.ERROR, e, () ->
                            "failed to load " + method + " method");

                    methodCanceled = null;

                } catch (final SshException e) {
                    throw e;

                } catch (final Exception e) {
                    getLogger().log(Logger.ERROR, e, () -> "Authentication failure");

                    // quit the loop
                    break;
                }
            }
        }

        if (methodCanceled != null) {
            throw new SshAuthCancelException(methodCanceled);
        }

        // all methods failed 'normally'
        throw new SshAuthException("All methods failed");
    }

    @Override
    @Nullable
    public byte[] getSessionId() {
        return sessionId;
    }

    @NonNull
    @Override
    public Logger getLogger() {
        return config.getLogger();
    }

    @Override
    public void setLogger(@Nullable final Logger logger) {
        config.setLogger(logger);
    }

    @Override
    public void rekey()
            throws IOException, GeneralSecurityException {
        Objects.requireNonNull(kexDelegate, "rekey() called before 1st kex");
        kexDelegate.rekey();
    }

    private void takeKeysIntoUse(@NonNull final KexKeys keys)
            throws GeneralSecurityException, IOException {

        getLogger().log(Logger.DEBUG, () -> "SSH_MSG_NEWKEYS received");

        final byte[] K = keys.getK();
        final byte[] H = keys.getH();
        final MessageDigest md = keys.getMessageDigest();

        if (sessionId == null) {
            sessionId = new byte[H.length];
            System.arraycopy(H, 0, sessionId, 0, H.length);
        }

        /*
          Initial IV client to server:     HASH (K || H || "A" || session_id)
          Initial IV server to client:     HASH (K || H || "B" || session_id)
          Encryption key client to server: HASH (K || H || "C" || session_id)
          Encryption key server to client: HASH (K || H || "D" || session_id)
          Integrity key client to server:  HASH (K || H || "E" || session_id)
          Integrity key server to client:  HASH (K || H || "F" || session_id)
        */
        final Buffer buffer = new Buffer()
                .putMPInt(K)
                .putBytes(H);

        // The location for the 'A', 'B', ... character used
        final int cPos = buffer.writeOffset;
        buffer.putByte((byte) 'A')
              .putBytes(sessionId);
        md.update(buffer.data, 0, buffer.writeOffset);
        final byte[] iv_c2s = md.digest();

        // 'B'
        buffer.data[cPos]++;
        md.update(buffer.data, 0, buffer.writeOffset);
        final byte[] iv_s2c = md.digest();

        // 'C'
        buffer.data[cPos]++;
        md.update(buffer.data, 0, buffer.writeOffset);
        final byte[] encKey_c2s = md.digest();

        // 'D'
        buffer.data[cPos]++;
        md.update(buffer.data, 0, buffer.writeOffset);
        final byte[] encKey_s2c = md.digest();

        // 'E'
        buffer.data[cPos]++;
        md.update(buffer.data, 0, buffer.writeOffset);
        final byte[] macKey_c2s = md.digest();

        // 'F'
        buffer.data[cPos]++;
        md.update(buffer.data, 0, buffer.writeOffset);
        final byte[] macKey_s2c = md.digest();

        //noinspection ConstantConditions
        final KexAgreement agreement = kexDelegate.getAgreement();

        //noinspection ConstantConditions
        s2c.initEncryption(agreement, md, K, H, encKey_s2c, iv_s2c, macKey_s2c);
        s2c.initCompression(agreement, authenticated);

        //noinspection ConstantConditions
        c2s.initEncryption(agreement, md, K, H, encKey_c2s, iv_c2s, macKey_c2s);
        c2s.initCompression(agreement, authenticated);

        // all done, release
        kexDelegate.setKeyExchangeDone();

        if (kexDelegate.isEnforceStrictKex()) {
            getLogger().log(Logger.DEBUG, () -> "StrictKex: reset the s2c sequence number");
            s2c.resetSeq();
        }
    }

    @Override
    @NonNull
    public <T extends ChannelSession> T openChannel(@NonNull final String type)
            throws IOException, SshChannelException {
        if (!connected) {
            throw new IOException(ERROR_SESSION_IS_DOWN);
        }

        final ChannelSession channel;
        switch (type) {
            case ChannelShell.NAME:
                channel = new ChannelShellImpl(this);
                break;
            case ChannelExec.NAME:
                channel = new ChannelExecImpl(this);
                break;
            case ChannelSftp.NAME:
                channel = new ChannelSftpImpl(this);
                break;

            case ChannelSubsystem.NAME:
                channel = new ChannelSubsystemImpl(this);
                break;

            case ChannelSession.NAME:
                channel = new ChannelSessionImpl(this);
                break;

            default:
                throw new SshChannelException("Unknown channel type: " + type);
        }

        if (config.getHostConfig() != null) {
            applyHostConfig(config.getHostConfig(), channel);
        }

        //noinspection unchecked
        return (T) channel;
    }

    @Override
    @NonNull
    public Packet read()
            throws IOException, GeneralSecurityException {

        // re-used in the loop
        final Packet packet = new Packet();
        boolean done = false;
        while (!done) {
            //noinspection ConstantConditions
            s2c.read(packet);

            if (kexDelegate != null && kexDelegate.isInitialKex() && kexDelegate.isDoStrictKex()) {
                // If we're doing "strict KEX" during the initial kex-exchange
                // then we MUST ignore all packets which are not strictly required by KEX
                // So quit the while loop, and return the packet we just read immediately.
                // If it's unexpected, it will cause the connection to terminate.
                getLogger().log(Logger.DEBUG, () -> "read() during initial/strict KEX");
                break;
            }

            // These need to be handled when 'read' is called from anywhere at all.
            switch (packet.getCommand()) {
                case SshConstants.SSH_MSG_DISCONNECT: {
                    packet.startReadingPayload();
                    packet.getByte(/* command */);
                    final int reasonCode = packet.getInt();
                    final String description = packet.getJString();
                    packet.skipString(/* language_tag */);
                    throw new DisconnectException(reasonCode, description);
                }
                case SshConstants.SSH_MSG_IGNORE: {
                    // loop and get the next packet
                    break;
                }
                case SshConstants.SSH_MSG_UNIMPLEMENTED: {
                    getLogger().log(Logger.DEBUG, () -> {
                        packet.startReadingPayload();
                        packet.getByte(/* command */);
                        final int packetId = packet.getInt();
                        return "SSH_MSG_UNIMPLEMENTED: " + packetId;
                    });

                    // loop and get the next packet
                    break;
                }
                case SshConstants.SSH_MSG_DEBUG: {
                    if (getLogger().isEnabled(Logger.DEBUG)) {
                        packet.startReadingPayload();
                        packet.getByte(/* command */);
                        final boolean alwaysDisplay = packet.getBoolean();
                        final String message = packet.getJString();
                        packet.skipString(/* language_tag */);

                        getLogger().log(Logger.DEBUG, "SSH_MSG_DEBUG: " + message);
                        if (alwaysDisplay && userinfo != null) {
                            userinfo.showMessage(message);
                        }
                    }
                    // loop and get the next packet
                    break;
                }
                case SshConstants.SSH_MSG_USERAUTH_SUCCESS: {
                    authenticated = true;
                    // enable delayed compression if needed
                    //noinspection ConstantConditions
                    s2c.initCompression(kexDelegate.getAgreement(), authenticated);
                    //noinspection ConstantConditions
                    c2s.initCompression(kexDelegate.getAgreement(), authenticated);

                    done = true;
                    break;
                }
                case SshConstants.SSH_MSG_CHANNEL_WINDOW_ADJUST: {
                    handleChannelPacket(packet);
                    // loop and get the next packet
                    break;
                }
                default:
                    done = true;
                    break;
            }
        }

        packet.setReadOffSet(0);
        return packet;
    }

    public boolean isInKeyExchange() {
        return kexDelegate != null && kexDelegate.isInKeyExchange();
    }

    @NonNull
    public Optional<List<String>> getServerSignatureAlgorithms() {
        if (serverSigAlgs != null && !serverSigAlgs.isEmpty()) {
            return Optional.of(serverSigAlgs);
        }
        return Optional.empty();
    }

    @NonNull
    public TransportC2S getTransportC2s() {
        return Objects.requireNonNull(c2s);
    }

    @NonNull
    public TransportS2C getTransportS2C() {
        return Objects.requireNonNull(s2c);
    }

    /**
     * Poll the {@link KexDelegate} until it either finishes the KEX, or times out.
     *
     * @throws KexTimeoutException on time out
     */
    public void waitForKexExchange()
            throws KexTimeoutException {
        final long t = timeout;

        //noinspection ConstantConditions
        while (kexDelegate.isInKeyExchange()) {
            if (kexDelegate.isTimeout(t) && !kexDelegate.isHostChecking()) {
                throw new KexTimeoutException();
            }
            try {
                Thread.sleep(10);
            } catch (final InterruptedException ignore) {
            }
        }
    }

    @Override
    public void write(@NonNull final Packet packet)
            throws IOException, GeneralSecurityException {

        final long t = timeout;
        //noinspection ConstantConditions
        while (kexDelegate.isInKeyExchange()) {
            if (kexDelegate.isTimeout(t) && !kexDelegate.isHostChecking()) {
                throw new KexTimeoutException();
            }

            // These can/must be send when we're in KeyExchange (but not timed out)
            final byte command = packet.getCommand();
            if (command == SshConstants.SSH_MSG_KEXINIT ||
                command == SshConstants.SSH_MSG_NEWKEYS ||
                command == SshConstants.SSH_MSG_DISCONNECT ||
                // 30-49	Reserved (key exchange method specific)	[RFC4251]
                (command >= 30 && command <= 49)) {
                break;
            }

            try {
                Thread.sleep(10);
            } catch (final InterruptedException ignore) {
            }
        }

        //noinspection ConstantConditions
        c2s.write(packet);

        // We could do this when we call write with the SSH_MSG_NEWKEYS.
        // But doing it here means both read/write calling .resetSeq() are
        // done from this class + it's idiot/future proof.
        if (packet.getCommand() == SshConstants.SSH_MSG_NEWKEYS
            && kexDelegate.isEnforceStrictKex()) {
            getLogger().log(Logger.DEBUG, () -> "StrictKex: reset the c2s sequence number");
            c2s.resetSeq();
        }
    }

    /**
     * The main data receiving loop.
     */
    private void run() {
        Packet packet;

        int stimeout = 0;
        try {
            while (connected && sessionThread != null) {
                final byte command;
                try {
                    packet = read();
                    command = packet.getCommand();
                    stimeout = 0;
                } catch (final InterruptedIOException /* SocketTimeoutException */ ee) {
                    //noinspection ConstantConditions
                    if (!kexDelegate.isInKeyExchange() && stimeout < serverAliveCountMax) {
                        sendKeepAlive();
                        stimeout++;
                        continue;
                    } else if (kexDelegate.isInKeyExchange() && stimeout < serverAliveCountMax) {
                        stimeout++;
                        continue;
                    }
                    throw ee;
                }

                // If the kex process is expecting another packet, redirect it.
                //noinspection ConstantConditions
                if (kexDelegate.isExpecting(command)) {
                    kexDelegate.next(packet);

                } else {
                    switch (command) {
                        case SshConstants.SSH_MSG_KEXINIT: {
                            kexDelegate.receiveKexInit(packet, authenticated);
                            break;
                        }
                        case SshConstants.SSH_MSG_NEWKEYS: {
                            final KexKeys keys = kexDelegate.sendNewKeys();
                            takeKeysIntoUse(keys);
                            break;
                        }
                        case SshConstants.SSH_MSG_EXT_INFO: {
                            if (kexDelegate != null) {
                                if (kexDelegate.isInKeyExchange()) {
                                    getLogger().log(Logger.DEBUG, () ->
                                            "SSH_MSG_EXT_INFO ignored; still in KeyExchange stage");
                                    break;
                                }
                            }

                            if (authenticated) {
                                getLogger().log(Logger.DEBUG, () ->
                                        "SSH_MSG_EXT_INFO ignored; already authenticated");
                                break;
                            }

<<<<<<< HEAD
                            packet.startReadingPayload();
                            packet.getByte(/* command */);
                            final long nrOfExtensions = packet.getUInt();
                            for (long i = 0; i < nrOfExtensions; i++) {
                                final String extName = packet.getJString();
                                final String extValue = packet.getJString();
                                if ("server-sig-algs".equals(extName)) {
                                    serverSigAlgs = Arrays.asList(extValue.split(","));
                                }
                            }
=======
                            handleExtInfoPacket(packet);
>>>>>>> 1932ec95
                            break;
                        }

                        case SshConstants.SSH_MSG_CHANNEL_REQUEST:
                        case SshConstants.SSH_MSG_CHANNEL_DATA:
                        case SshConstants.SSH_MSG_CHANNEL_EXTENDED_DATA:
                        case SshConstants.SSH_MSG_CHANNEL_OPEN_CONFIRMATION:
                        case SshConstants.SSH_MSG_CHANNEL_OPEN_FAILURE:
                        case SshConstants.SSH_MSG_CHANNEL_CLOSE:
                        case SshConstants.SSH_MSG_CHANNEL_WINDOW_ADJUST:
                        case SshConstants.SSH_MSG_CHANNEL_EOF:
                        case SshConstants.SSH_MSG_CHANNEL_SUCCESS:
                        case SshConstants.SSH_MSG_CHANNEL_FAILURE: {
                            handleChannelPacket(packet);
                            break;
                        }
                        case SshConstants.SSH_MSG_CHANNEL_OPEN: {
                            packet.startReadingPayload();
                            packet.getByte(/* command */);
                            final String channelType = packet.getJString();
                            final boolean accept =
                                    ChannelForwardedTCPIP.NAME.equals(channelType)
                                    || ChannelX11.NAME.equals(channelType)
                                       && (x11Forwarding >= 0)
                                    || ChannelAgentForwarding.NAME.equals(channelType)
                                       && agentForwarding;

                            getLogger().log(Logger.DEBUG, () ->
                                    "Remote request to open channel: "
                                    + channelType + ", accept: " + accept);

                            if (accept) {
                                ForwardingChannel.openFromRemote(channelType, this, packet);

                            } else {
                                // use the recipient from the request?
                                final int recipient = packet.getInt();
                                sendChannelOpenFailure(recipient);
                            }
                            break;
                        }
                        case SshConstants.SSH_MSG_GLOBAL_REQUEST: {
                            // reject or ignore all global requests coming from the remote
                            packet.startReadingPayload();
                            packet.getByte(/* command */);
                            packet.skipString(/* request name */);
                            final boolean wantReply = packet.getBoolean();
                            if (wantReply) {
                                packet.init(SshConstants.SSH_MSG_REQUEST_FAILURE);
                                write(packet);
                            }
                            break;
                        }
                        case SshConstants.SSH_MSG_REQUEST_FAILURE:
                        case SshConstants.SSH_MSG_REQUEST_SUCCESS: {
                            // The only SSH_MSG_GLOBAL_REQUEST we send expecting a reply
                            // if for creating remote forwards
                            //noinspection ConstantConditions
                            remoteForwardingHandler.handleRemoteReply(packet);
                            break;
                        }
                        default: {
                            throw new IOException("Unexpected SSH message: " + command);
                        }
                    }
                }
            }
        } catch (final Exception e) {
            // paranoia
            if (kexDelegate != null) {
                kexDelegate.setKeyExchangeDone();
            }

            if (e instanceof SocketException && !connected) {
                getLogger().log(Logger.INFO, () -> "Closing Session normally");
            } else {
                getLogger().log(Logger.ERROR, e, () -> "Closing Session with error");
            }
        }

        disconnect();
    }

    public void handleExtInfoPacket(@NonNull final Packet packet)
            throws IOException {
        getLogger().log(Logger.DEBUG, () -> "Received SSH_MSG_EXT_INFO packet");

        packet.startReadingPayload();
        packet.getByte(/* command */);
        final long nrOfExtensions = packet.getUInt();
        for (long i = 0; i < nrOfExtensions; i++) {
            final String extName = packet.getJString();
            final String extValue = packet.getJString();
            if (SshConstants.EXT_INFO_SERVER_SIG_ALGS.equals(extName)) {
                serverSigAlgs = Arrays.asList(extValue.split(","));
            }
        }
    }

    /**
     * Redirect the given packet to the channel it's meant for.
     *
     * @param packet to process
     */
    private void handleChannelPacket(@NonNull final Packet packet)
            throws IOException, GeneralSecurityException {
        packet.startReadingPayload();
        packet.getByte(); // command
        final int localChannelId = packet.getInt();

        final Channel channel = channelPool.get(localChannelId);
        if (channel != null) {
            channel.handle(packet);
        }
    }


    @Override
    public void disconnect() {
        if (!connected) {
            return;
        }

        getLogger().log(Logger.INFO, () -> "Disconnecting from " + host + ":" + port);

        // Disconnects all channels for the given session.
        // Channel disconnect will also remove from pool, so take a copy of the list first.
        final List<Channel> channelList = new ArrayList<>(channelPool.values());
        channelList.forEach(Channel::disconnect);


        //TODO: should we remove all forwards or keep them going even after the session closes?
        // need to look this up in detail in the SSH RFC
        if (localForwardingHandler != null) {
            localForwardingHandler.disconnect();
        }
        if (remoteForwardingHandler != null) {
            remoteForwardingHandler.disconnect();
        }

        connected = false;

        ChannelX11.removeAuthCookie(this);

        synchronized (this) {
            if (sessionThread != null) {
                sessionThread.interrupt();
                sessionThread = null;
            }
        }

        if (s2c != null) {
            s2c.disconnect();
        }

        if (c2s != null) {
            c2s.disconnect();
        }

        try {
            if (proxy == null) {
                if (socket != null) {
                    socket.close();
                }
            } else {
                synchronized (proxy) {
                    proxy.close();
                }
                proxy = null;
            }
        } catch (final Exception ignore) {
        }

        socket = null;

        sshClient.unregisterSession(this);
    }


    @Override
    public void setProxy(@Nullable final Proxy proxy) {
        this.proxy = proxy;
    }


    @NonNull
    public SocketFactory getSocketFactory() {
        return Objects.requireNonNull(socketFactory, "IO must be initialised first");
    }

    @Override
    public void setSocketFactory(@Nullable final SocketFactory factory) {
        socketFactory = factory;
    }

    @Override
    public boolean isConnected() {
        return connected;
    }


    @Override
    public int getTimeout() {
        return timeout;
    }

    @Override
    public void setTimeout(final int timeoutInMs)
            throws SocketException {

        this.timeout = Math.max(0, timeoutInMs);
        if (socket != null) {
            socket.setSoTimeout(timeout);
        }
    }

    @Override
    @Nullable
    public String getServerVersion() {
        return serverVersion;
    }

    @Override
    @NonNull
    public String getClientVersion() {
        return clientVersion;
    }

    @Override
    public void setClientVersion(@NonNull final String version) {
        clientVersion = version;
    }

    @Nullable
    public HostKey getHostKey() {
        return kexDelegate != null ? kexDelegate.getHostKey() : null;
    }

    @Override
    @NonNull
    public String getHost() {
        return host;
    }

    @Override
    public int getPort() {
        return port;
    }

    /**
     * Returns setting for the interval to send a keep-alive message.
     *
     * @see #setServerAliveInterval(int)
     */
    @SuppressWarnings({"WeakerAccess", "unused"})
    public int getServerAliveInterval() {
        return this.serverAliveInterval;
    }

    /**
     * Sets the server alive interval property.
     * This is also used as the {@link #setTimeout timeout} value (and nowhere else).
     * <p>
     * If {@code 0} is specified, no keep-alive message must be sent.
     * The default interval is {@code 0}.
     *
     * @param interval the timeout interval in milliseconds before sending
     *                 a server alive message, if no message is received from the server.
     *
     * @see #getServerAliveInterval()
     */
    @SuppressWarnings("WeakerAccess")
    public void setServerAliveInterval(final int interval)
            throws SocketException {
        setTimeout(interval);
        // set after setting setTimeout which can throw!
        this.serverAliveInterval = interval;
    }


    /**
     * Returns setting for the threshold to send keep-alive messages.
     *
     * @see #setServerAliveCountMax(int)
     */
    @SuppressWarnings({"WeakerAccess", "unused"})
    public int getServerAliveCountMax() {
        return this.serverAliveCountMax;
    }

    /**
     * Sets the number of keep-alive messages which may be sent without
     * receiving any messages back from the server.  If this threshold is
     * reached while keep-alive messages are being sent, the connection will
     * be disconnected.  The default value is one.
     *
     * @param count the specified count
     *
     * @see #getServerAliveCountMax()
     */
    @SuppressWarnings({"WeakerAccess", "unused"})
    public void setServerAliveCountMax(final int count) {
        this.serverAliveCountMax = count;
    }


    public boolean isRunningAsDaemonThread() {
        return runAsDaemonThread;
    }

    @Override
    public void setRunAsDaemon(final boolean enable) {
        runAsDaemonThread = enable;
    }


    @Override
    @NonNull
    public synchronized LocalForwardingHandler getLocalForwardingHandler() {
        if (localForwardingHandler == null) {
            localForwardingHandler = new LocalForwardingHandlerImpl(this);
        }
        return localForwardingHandler;
    }

    @Override
    @NonNull
    public RemoteForwardingHandler getRemoteForwardingHandler() {
        if (remoteForwardingHandler == null) {
            remoteForwardingHandler = new RemoteForwardingHandlerImpl(this);
        }
        return remoteForwardingHandler;
    }

    private void applyHostConfig(@NonNull final HostConfig hostConfig)
            throws IOException, GeneralSecurityException {

        String tmpValue;
        int tmpIntValue;

        tmpValue = hostConfig.getString(HostConfig.HOST_KEY_ALIAS);
        if (tmpValue != null) {
            hostKeyAlias = tmpValue;
        }

        // The server alive interval value is also set as the timeout!
        tmpIntValue = hostConfig.getIntValue(HostConfig.SERVER_ALIVE_INTERVAL, -1);
        if (tmpIntValue > -1) {
            setServerAliveInterval(tmpIntValue);
        }

        // see above, any specific timeout MUST be applied AFTER
        // the server alive interval is applied
        tmpIntValue = hostConfig.getIntValue(HostConfig.CONNECT_TIMEOUT, -1);
        if (tmpIntValue > -1) {
            setTimeout(tmpIntValue);
        }

        // Overrule the global known-hosts.
        tmpValue = hostConfig.getString(HostConfig.USER_KNOWN_HOSTS_FILE);
        if (tmpValue != null) {
            final KnownHosts kh = new KnownHosts(config);
            kh.setKnownHosts(tmpValue);
            hostKeyRepository = kh;
        }

        // Load all host specific identities (key files) into the session IdentityRepository.
        final List<String> fileNames = hostConfig.getStringList(HostConfig.IDENTITY_FILE, null);
        if (!fileNames.isEmpty()) {
            // Wrap the repo if required.
            synchronized (this) {
                final IdentityRepository repo = getIdentityRepository();
                if (!repo.supportsEncryption() && !(repo instanceof IdentityRepositoryWrapper)) {
                    this.identityRepository = new IdentityRepositoryWrapper(repo, true);
                }
            }

            // and add any non-global keys overwriting (as intended) an already present key.
            final IdentityRepository repo = this.getIdentityRepository();
            for (final String prvKeyFilename : fileNames) {
                repo.add(IdentityImpl.fromFiles(config, prvKeyFilename, null));
            }
        }
    }

    /**
     * Apply global configuration options to the given channel.
     *
     * @param channel to apply to
     */
    private void applyHostConfig(@NonNull final HostConfig hostConfig,
                                 @NonNull final ChannelSession channel) {

        Boolean enable;

        enable = hostConfig.getBooleanValue(HostConfig.FORWARD_AGENT, false);
        channel.setAgentForwarding(enable);
        if (enable) {
            agentForwarding = true;
        }

        if (channel instanceof ChannelShell) {
            final String value = hostConfig.getString(HostConfig.REQUEST_TTY);
            final boolean requestTTY =
                    ("yes".equalsIgnoreCase(value) || "true".equalsIgnoreCase(value)
                     || "force".equalsIgnoreCase(value) || "auto".equalsIgnoreCase(value));
            ((ChannelShell) channel).setPty(requestTTY);
        }

        // X11: try boolean first; if 'true' set screen number to 0
        final String value = hostConfig.getString(HostConfig.FORWARD_X11);
        enable = value != null
                 ? "yes".equalsIgnoreCase(value) || "true".equalsIgnoreCase(value)
                 : null;
        if (enable != null) {
            x11Forwarding = enable ? 0 : -1;
            channel.setXForwarding(x11Forwarding);
        } else {
            // NON-STANDARD: no boolean found, look for the int screen number
            final int nr = hostConfig.getIntValue(HostConfig.FORWARD_X11, -1);
            if (nr > -1) {
                x11Forwarding = nr;
                channel.setXForwarding(x11Forwarding);
            }
        }
    }

    @Override
    public void setAgentForwarding(final boolean enable) {
        agentForwarding = enable;
    }

    @Override
    public void setX11Forwarding(final int screenNumber) {
        x11Forwarding = screenNumber;
    }

    @Override
    public void setX11Host(@NonNull final String host) {
        ChannelX11.setHost(host);
    }

    @Override
    public void setX11Port(final int port) {
        ChannelX11.setPort(port);
    }

    @Override
    public void setX11Cookie(@NonNull final String cookie)
            throws ArrayIndexOutOfBoundsException {
        ChannelX11.setCookie(cookie);
    }

    @Override
    public void sendIgnore()
            throws IOException, GeneralSecurityException {
        final Packet packet = new Packet(SshConstants.SSH_MSG_IGNORE);
        write(packet);
    }

    @Override
    public void sendKeepAlive()
            throws IOException, GeneralSecurityException {
        final Packet packet = new Packet(SshConstants.SSH_MSG_GLOBAL_REQUEST)
                .putString(MSG_KEEP_ALIVE)
                .putBoolean(true);
        write(packet);
    }

    @Override
    public void sendNoMoreSessions()
            throws IOException, GeneralSecurityException {
        final Packet packet = new Packet(SshConstants.SSH_MSG_GLOBAL_REQUEST)
                .putString("no-more-sessions@openssh.com")
                .putBoolean(false);
        write(packet);
    }

    /**
     * Sends a {@link SshConstants#SSH_MSG_CHANNEL_OPEN_FAILURE}.
     */
    private void sendChannelOpenFailure(final int recipient)
            throws IOException, GeneralSecurityException {
        final Packet packet = new Packet(SshConstants.SSH_MSG_CHANNEL_OPEN_FAILURE)
                .putInt(recipient)
                .putInt(SshConstants.SSH_OPEN_ADMINISTRATIVELY_PROHIBITED)
                // description; will show in the sshd logs
                .putString("")
                // language tag
                .putString("");
        write(packet);
    }

    /** Internal house-keeping. */
    public void registerChannel(@NonNull final Channel channel) {
        channelPool.put(channel.getId(), channel);
    }

    /** Internal house-keeping. */
    public void unregisterChannel(@NonNull final Channel channel) {
        channelPool.remove(channel.getId());
    }

    @Override
    public boolean equals(@Nullable final Object o) {
        if (this == o) {
            return true;
        }
        if (o == null || getClass() != o.getClass()) {
            return false;
        }
        final SessionImpl session = (SessionImpl) o;

        // If at least one has a session id, just compare the id's
        if (sessionId != null || session.sessionId != null) {
            return Arrays.equals(sessionId, session.sessionId);
        }

        // both session id's are null, compare everything
        return port == session.port
               && host.equals(session.host)
               && Objects.equals(username, session.username)
               && Arrays.equals(password, session.password)
               && Objects.equals(hostKeyAlias, session.hostKeyAlias);
    }

    @Override
    public int hashCode() {
        int result = Objects.hash(username, host, port, hostKeyAlias);
        result = 31 * result + Arrays.hashCode(sessionId);
        result = 31 * result + Arrays.hashCode(password);
        return result;
    }

}<|MERGE_RESOLUTION|>--- conflicted
+++ resolved
@@ -998,20 +998,7 @@
                                 break;
                             }
 
-<<<<<<< HEAD
-                            packet.startReadingPayload();
-                            packet.getByte(/* command */);
-                            final long nrOfExtensions = packet.getUInt();
-                            for (long i = 0; i < nrOfExtensions; i++) {
-                                final String extName = packet.getJString();
-                                final String extValue = packet.getJString();
-                                if ("server-sig-algs".equals(extName)) {
-                                    serverSigAlgs = Arrays.asList(extValue.split(","));
-                                }
-                            }
-=======
                             handleExtInfoPacket(packet);
->>>>>>> 1932ec95
                             break;
                         }
 
